--- conflicted
+++ resolved
@@ -316,39 +316,23 @@
 
 func TestSubscribeBeforeConnectStocks(t *testing.T) {
 	c := NewStocksClient(marketdata.IEX)
-<<<<<<< HEAD
+
 	ctx := context.Background()
-	err := c.SubscribeToTrades(ctx, func(trade Trade) {})
-	assert.Equal(t, ErrSubscriptionChangeBeforeConnect, err)
-	err = c.SubscribeToQuotes(ctx, func(quote Quote) {})
-	assert.Equal(t, ErrSubscriptionChangeBeforeConnect, err)
-	err = c.SubscribeToBars(ctx, func(bar Bar) {})
-	assert.Equal(t, ErrSubscriptionChangeBeforeConnect, err)
-	err = c.SubscribeToUpdatedBars(ctx, func(bar Bar) {})
-	assert.Equal(t, ErrSubscriptionChangeBeforeConnect, err)
-	err = c.SubscribeToDailyBars(ctx, func(bar Bar) {})
-	assert.Equal(t, ErrSubscriptionChangeBeforeConnect, err)
-	err = c.SubscribeToStatuses(ctx, func(ts TradingStatus) {})
-	assert.Equal(t, ErrSubscriptionChangeBeforeConnect, err)
-	err = c.SubscribeToLULDs(ctx, func(luld LULD) {})
-=======
-
-	err := c.SubscribeToTrades(func(_ Trade) {})
-	assert.Equal(t, ErrSubscriptionChangeBeforeConnect, err)
-	err = c.SubscribeToQuotes(func(_ Quote) {})
-	assert.Equal(t, ErrSubscriptionChangeBeforeConnect, err)
-	err = c.SubscribeToBars(func(_ Bar) {})
-	assert.Equal(t, ErrSubscriptionChangeBeforeConnect, err)
-	err = c.SubscribeToUpdatedBars(func(_ Bar) {})
-	assert.Equal(t, ErrSubscriptionChangeBeforeConnect, err)
-	err = c.SubscribeToDailyBars(func(_ Bar) {})
-	assert.Equal(t, ErrSubscriptionChangeBeforeConnect, err)
-	err = c.SubscribeToStatuses(func(_ TradingStatus) {})
-	assert.Equal(t, ErrSubscriptionChangeBeforeConnect, err)
-	err = c.SubscribeToImbalances(func(_ Imbalance) {})
-	assert.Equal(t, ErrSubscriptionChangeBeforeConnect, err)
-	err = c.SubscribeToLULDs(func(_ LULD) {})
->>>>>>> 14d67b44
+	err := c.SubscribeToTrades(ctx, func(_ Trade) {})
+	assert.Equal(t, ErrSubscriptionChangeBeforeConnect, err)
+	err = c.SubscribeToQuotes(ctx, func(_ Quote) {})
+	assert.Equal(t, ErrSubscriptionChangeBeforeConnect, err)
+	err = c.SubscribeToBars(ctx, func(_ Bar) {})
+	assert.Equal(t, ErrSubscriptionChangeBeforeConnect, err)
+	err = c.SubscribeToUpdatedBars(ctx, func(_ Bar) {})
+	assert.Equal(t, ErrSubscriptionChangeBeforeConnect, err)
+	err = c.SubscribeToDailyBars(ctx, func(_ Bar) {})
+	assert.Equal(t, ErrSubscriptionChangeBeforeConnect, err)
+	err = c.SubscribeToStatuses(ctx, func(_ TradingStatus) {})
+	assert.Equal(t, ErrSubscriptionChangeBeforeConnect, err)
+	err = c.SubscribeToImbalances(ctx, func(_ Imbalance) {})
+	assert.Equal(t, ErrSubscriptionChangeBeforeConnect, err)
+	err = c.SubscribeToLULDs(ctx, func(_ LULD) {})
 	assert.Equal(t, ErrSubscriptionChangeBeforeConnect, err)
 	err = c.UnsubscribeFromTrades(ctx)
 	assert.Equal(t, ErrSubscriptionChangeBeforeConnect, err)
@@ -360,47 +344,29 @@
 	assert.Equal(t, ErrSubscriptionChangeBeforeConnect, err)
 	err = c.UnsubscribeFromStatuses(ctx)
 	assert.Equal(t, ErrSubscriptionChangeBeforeConnect, err)
-<<<<<<< HEAD
+	err = c.UnsubscribeFromImbalances(ctx)
+	assert.Equal(t, ErrSubscriptionChangeBeforeConnect, err)
 	err = c.UnsubscribeFromLULDs(ctx)
-=======
-	err = c.UnsubscribeFromImbalances()
-	assert.Equal(t, ErrSubscriptionChangeBeforeConnect, err)
-	err = c.UnsubscribeFromLULDs()
->>>>>>> 14d67b44
 	assert.Equal(t, ErrSubscriptionChangeBeforeConnect, err)
 }
 
 func TestSubscribeBeforeConnectCrypto(t *testing.T) {
 	c := NewCryptoClient(marketdata.US)
-<<<<<<< HEAD
+
 	ctx := context.Background()
-	err := c.SubscribeToTrades(ctx, func(trade CryptoTrade) {})
-	assert.Equal(t, ErrSubscriptionChangeBeforeConnect, err)
-	err = c.SubscribeToQuotes(ctx, func(quote CryptoQuote) {})
-	assert.Equal(t, ErrSubscriptionChangeBeforeConnect, err)
-	err = c.SubscribeToBars(ctx, func(bar CryptoBar) {})
-	assert.Equal(t, ErrSubscriptionChangeBeforeConnect, err)
-	err = c.SubscribeToUpdatedBars(ctx, func(bar CryptoBar) {})
-	assert.Equal(t, ErrSubscriptionChangeBeforeConnect, err)
-	err = c.SubscribeToDailyBars(ctx, func(bar CryptoBar) {})
-	assert.Equal(t, ErrSubscriptionChangeBeforeConnect, err)
-	err = c.SubscribeToOrderbooks(ctx, func(ob CryptoOrderbook) {})
-=======
-
-	err := c.SubscribeToTrades(func(_ CryptoTrade) {})
-	assert.Equal(t, ErrSubscriptionChangeBeforeConnect, err)
-	err = c.SubscribeToQuotes(func(_ CryptoQuote) {})
-	assert.Equal(t, ErrSubscriptionChangeBeforeConnect, err)
-	err = c.SubscribeToBars(func(_ CryptoBar) {})
-	assert.Equal(t, ErrSubscriptionChangeBeforeConnect, err)
-	err = c.SubscribeToUpdatedBars(func(_ CryptoBar) {})
-	assert.Equal(t, ErrSubscriptionChangeBeforeConnect, err)
-	err = c.SubscribeToDailyBars(func(_ CryptoBar) {})
-	assert.Equal(t, ErrSubscriptionChangeBeforeConnect, err)
-	err = c.SubscribeToOrderbooks(func(_ CryptoOrderbook) {})
-	assert.Equal(t, ErrSubscriptionChangeBeforeConnect, err)
-	err = c.SubscribeToPerpPricing(func(_ CryptoPerpPricing) {})
->>>>>>> 14d67b44
+	err := c.SubscribeToTrades(ctx, func(_ CryptoTrade) {})
+	assert.Equal(t, ErrSubscriptionChangeBeforeConnect, err)
+	err = c.SubscribeToQuotes(ctx, func(_ CryptoQuote) {})
+	assert.Equal(t, ErrSubscriptionChangeBeforeConnect, err)
+	err = c.SubscribeToBars(ctx, func(_ CryptoBar) {})
+	assert.Equal(t, ErrSubscriptionChangeBeforeConnect, err)
+	err = c.SubscribeToUpdatedBars(ctx, func(_ CryptoBar) {})
+	assert.Equal(t, ErrSubscriptionChangeBeforeConnect, err)
+	err = c.SubscribeToDailyBars(ctx, func(_ CryptoBar) {})
+	assert.Equal(t, ErrSubscriptionChangeBeforeConnect, err)
+	err = c.SubscribeToOrderbooks(ctx, func(_ CryptoOrderbook) {})
+	assert.Equal(t, ErrSubscriptionChangeBeforeConnect, err)
+	err = c.SubscribeToPerpPricing(ctx, func(_ CryptoPerpPricing) {})
 	assert.Equal(t, ErrSubscriptionChangeBeforeConnect, err)
 	err = c.UnsubscribeFromTrades(ctx)
 	assert.Equal(t, ErrSubscriptionChangeBeforeConnect, err)
@@ -414,7 +380,7 @@
 	assert.Equal(t, ErrSubscriptionChangeBeforeConnect, err)
 	err = c.UnsubscribeFromOrderbooks(ctx)
 	assert.Equal(t, ErrSubscriptionChangeBeforeConnect, err)
-	err = c.UnsubscribeFromPerpPricing()
+	err = c.UnsubscribeFromPerpPricing(ctx)
 	assert.Equal(t, ErrSubscriptionChangeBeforeConnect, err)
 }
 
@@ -433,25 +399,16 @@
 	require.NoError(t, err)
 
 	subErrCh := make(chan error, 2)
-	subFunc := func() {
-<<<<<<< HEAD
-		subErrCh <- c.SubscribeToTrades(ctx, func(trade Trade) {}, "ALPACA")
-=======
-		subErrCh <- c.SubscribeToTrades(func(_ Trade) {}, "ALPACA")
->>>>>>> 14d67b44
+	subFunc := func(ctx context.Context) {
+		subErrCh <- c.SubscribeToTrades(ctx, func(_ Trade) {}, "ALPACA")
 	}
 
 	// calling two Subscribes at the same time and also calling a sub change
 	// without modifying symbols (should succeed immediately)
-	go subFunc()
-<<<<<<< HEAD
-	err = c.SubscribeToTrades(ctx, func(trade Trade) {})
-	assert.NoError(t, err)
-=======
-	err = c.SubscribeToTrades(func(_ Trade) {})
+	go subFunc(ctx)
+	err = c.SubscribeToTrades(ctx, func(_ Trade) {})
 	require.NoError(t, err)
->>>>>>> 14d67b44
-	go subFunc()
+	go subFunc(ctx)
 
 	err = <-subErrCh
 	require.Error(t, err)
@@ -477,15 +434,11 @@
 
 	checkInitialMessagesSentByClient(t, connection, "my_key", "my_secret", c.sub)
 	subErrCh := make(chan error, 1)
-	subFunc := func() {
-<<<<<<< HEAD
-		subErrCh <- c.SubscribeToTrades(ctx, func(trade CryptoTrade) {}, "PACOIN")
-=======
-		subErrCh <- c.SubscribeToTrades(func(_ CryptoTrade) {}, "PACOIN")
->>>>>>> 14d67b44
+	subFunc := func(ctx context.Context) {
+		subErrCh <- c.SubscribeToTrades(ctx, func(_ CryptoTrade) {}, "PACOIN")
 	}
 	// calling Subscribe
-	go subFunc()
+	go subFunc(ctx)
 	// making sure Subscribe got called
 	subMsg := expectWrite(t, connection)
 	require.Equal(t, "subscribe", subMsg["action"])
@@ -498,15 +451,9 @@
 	require.ErrorIs(t, err, ErrSubscriptionChangeInterrupted)
 
 	// Subscribing after the client has terminated results in an error
-<<<<<<< HEAD
-	err = c.SubscribeToQuotes(context.Background(), func(quote CryptoQuote) {}, "BTC/USD", "ETC/USD")
-	assert.Error(t, err)
-	assert.True(t, errors.Is(err, ErrSubscriptionChangeAfterTerminated))
-=======
-	err = c.SubscribeToQuotes(func(_ CryptoQuote) {}, "BTC/USD", "ETC/USD")
+	err = c.SubscribeToQuotes(ctx, func(_ CryptoQuote) {}, "BTC/USD", "ETC/USD")
 	require.Error(t, err)
 	require.ErrorIs(t, err, ErrSubscriptionChangeAfterTerminated)
->>>>>>> 14d67b44
 }
 
 func TestSubscriptionTimeout(t *testing.T) {
@@ -514,17 +461,6 @@
 	defer connection.close()
 	writeInitialFlowMessagesToConn(t, connection, subscriptions{})
 
-<<<<<<< HEAD
-=======
-	mockTimeAfterCh := make(chan time.Time)
-	timeAfter = func(_ time.Duration) <-chan time.Time {
-		return mockTimeAfterCh
-	}
-	defer func() {
-		timeAfter = time.After
-	}()
-
->>>>>>> 14d67b44
 	c := NewStocksClient(marketdata.IEX,
 		WithCredentials("a", "b"),
 		withConnCreator(func(_ context.Context, _ url.URL) (conn, error) {
@@ -539,9 +475,8 @@
 	checkInitialMessagesSentByClient(t, connection, "a", "b", subscriptions{})
 
 	subErrCh := make(chan error, 2)
-<<<<<<< HEAD
 	subFunc := func(ctx context.Context) {
-		subErrCh <- c.SubscribeToTrades(ctx, func(trade Trade) {}, "ALPACA")
+		subErrCh <- c.SubscribeToTrades(ctx, func(_ Trade) {}, "ALPACA")
 	}
 
 	{
@@ -554,30 +489,9 @@
 		require.ElementsMatch(t, []string{"ALPACA"}, subMsg["trades"])
 
 		err = <-subErrCh
-		assert.Error(t, err)
-		assert.True(t, errors.Is(err, context.DeadlineExceeded), "actual: %s", err)
-	}
-=======
-	subFunc := func() {
-		subErrCh <- c.SubscribeToTrades(func(_ Trade) {}, "ALPACA")
-	}
-
-	go subFunc()
-	subMsg := expectWrite(t, connection)
-	require.Equal(t, "subscribe", subMsg["action"])
-	require.ElementsMatch(t, []string{"ALPACA"}, subMsg["trades"])
-
-	mockTimeAfterCh <- time.Now()
-	err = <-subErrCh
-	require.Error(t, err)
-	require.ErrorIs(t, err, ErrSubscriptionChangeTimeout, "actual: %s", err)
-
-	// after a timeout we should be able to send a new request
-	go subFunc()
-	subMsg = expectWrite(t, connection)
-	require.Equal(t, "subscribe", subMsg["action"])
-	require.ElementsMatch(t, []string{"ALPACA"}, subMsg["trades"])
->>>>>>> 14d67b44
+		require.Error(t, err)
+		require.ErrorIs(t, err, context.DeadlineExceeded, "actual: %s", err)
+	}
 
 	// wait longer
 	{
@@ -616,15 +530,11 @@
 	checkInitialMessagesSentByClient(t, connection, "a", "b", subscriptions{})
 
 	subErrCh := make(chan error, 2)
-	subFunc := func() {
-<<<<<<< HEAD
-		subErrCh <- c.SubscribeToTrades(ctx, func(trade Trade) {}, "ALPACA")
-=======
-		subErrCh <- c.SubscribeToTrades(func(_ Trade) {}, "ALPACA")
->>>>>>> 14d67b44
-	}
-
-	go subFunc()
+	subFunc := func(ctx context.Context) {
+		subErrCh <- c.SubscribeToTrades(ctx, func(_ Trade) {}, "ALPACA")
+	}
+
+	go subFunc(ctx)
 	subMsg := expectWrite(t, connection)
 	require.Equal(t, "subscribe", subMsg["action"])
 	require.ElementsMatch(t, []string{"ALPACA"}, subMsg["trades"])
@@ -663,11 +573,7 @@
 	trades1 := []string{"AL", "PACA"}
 	subRes := make(chan error)
 	go func() {
-<<<<<<< HEAD
-		subRes <- c.SubscribeToTrades(ctx, func(trade Trade) {}, "AL", "PACA")
-=======
-		subRes <- c.SubscribeToTrades(func(_ Trade) {}, "AL", "PACA")
->>>>>>> 14d67b44
+		subRes <- c.SubscribeToTrades(ctx, func(_ Trade) {}, "AL", "PACA")
 	}()
 	sub := expectWrite(t, conn1)
 	require.Equal(t, "subscribe", sub["action"])
@@ -711,7 +617,7 @@
 
 	// call an unsubscribe with the connection being down
 	unsubRes := make(chan error)
-	go func() { unsubRes <- c.UnsubscribeFromTrades("AL") }()
+	go func() { unsubRes <- c.UnsubscribeFromTrades(ctx, "AL") }()
 
 	// connection starts up, proper messages (auth,sub,unsub)
 	checkInitialMessagesSentByClient(t, conn3, key, secret, subscriptions{trades: trades1})
@@ -735,14 +641,6 @@
 }
 
 func TestSubscriptionTwiceAcrossConnectionIssues(t *testing.T) {
-	mockTimeAfterCh := make(chan time.Time)
-	timeAfter = func(_ time.Duration) <-chan time.Time {
-		return mockTimeAfterCh
-	}
-	defer func() {
-		timeAfter = time.After
-	}()
-
 	conn1 := newMockConn()
 	writeInitialFlowMessagesToConn(t, conn1, subscriptions{})
 
@@ -782,10 +680,10 @@
 	// subscribing to something
 	trades1 := []string{"AL", "PACA"}
 	subRes := make(chan error)
-	subFunc := func() {
-		subRes <- c.SubscribeToTrades(func(_ Trade) {}, "AL", "PACA")
-	}
-	go subFunc()
+	subFunc := func(ctx context.Context) {
+		subRes <- c.SubscribeToTrades(ctx, func(_ Trade) {}, "AL", "PACA")
+	}
+	go subFunc(ctx)
 	sub := expectWrite(t, conn1)
 	require.Equal(t, "subscribe", sub["action"])
 	require.ElementsMatch(t, trades1, sub["trades"])
@@ -808,20 +706,20 @@
 	<-disconnected
 
 	// request subscribe will be timed out during disconnection
-	go subFunc()
-
-	mockTimeAfterCh <- time.Now()
+	go subFunc(ctx)
+
+	// mockTimeAfterCh <- time.Now() // TODO: Remove this
 	err = <-subRes
 	require.Error(t, err)
-	require.ErrorIs(t, err, ErrSubscriptionChangeTimeout, "actual: %s", err)
+	require.ErrorIs(t, err, context.DeadlineExceeded, "actual: %s", err)
 
 	// after a timeout we should be able to get timed out again
-	go subFunc()
-
-	mockTimeAfterCh <- time.Now()
+	go subFunc(ctx)
+
+	// mockTimeAfterCh <- time.Now()  // TODO: Remove this
 	err = <-subRes
 	require.Error(t, err)
-	require.ErrorIs(t, err, ErrSubscriptionChangeTimeout, "actual: %s", err)
+	require.ErrorIs(t, err, context.DeadlineExceeded, "actual: %s", err)
 
 	// establish 2nd connection
 	conn2 := newMockConn()
@@ -835,7 +733,7 @@
 	// checking whether the client sent what we wanted it to (auth,sub1,sub2)
 	checkInitialMessagesSentByClient(t, conn2, key, secret, subscriptions{trades: trades1})
 
-	go subFunc()
+	go subFunc(ctx)
 	sub = expectWrite(t, conn2)
 	require.Equal(t, "subscribe", sub["action"])
 	require.ElementsMatch(t, trades1, sub["trades"])
@@ -908,14 +806,10 @@
 
 	// attempting sub change
 	subRes := make(chan error)
-	subFunc := func() {
-<<<<<<< HEAD
-		subRes <- c.SubscribeToTrades(ctx, func(trade CryptoTrade) {}, "PACOIN")
-=======
-		subRes <- c.SubscribeToTrades(func(_ CryptoTrade) {}, "PACOIN")
->>>>>>> 14d67b44
-	}
-	go subFunc()
+	subFunc := func(ctx context.Context) {
+		subRes <- c.SubscribeToTrades(ctx, func(_ CryptoTrade) {}, "PACOIN")
+	}
+	go subFunc(ctx)
 	// wait for message to be written
 	subMsg := expectWrite(t, connection)
 	require.Equal(t, "subscribe", subMsg["action"])
@@ -936,7 +830,7 @@
 	require.ErrorIs(t, err, ErrSymbolLimitExceeded)
 
 	// attempting another sub change
-	go subFunc()
+	go subFunc(ctx)
 	// wait for message to be written
 	subMsg = expectWrite(t, connection)
 	require.Equal(t, "subscribe", subMsg["action"])
@@ -957,7 +851,7 @@
 	require.ErrorIs(t, err, ErrSlowClient)
 
 	// attempting another sub change
-	go subFunc()
+	go subFunc(ctx)
 	// wait for message to be written
 	subMsg = expectWrite(t, connection)
 	require.Equal(t, "subscribe", subMsg["action"])
@@ -1748,33 +1642,34 @@
 func TestSubscribeBeforeConnectCryptoPerp(t *testing.T) {
 	c := NewCryptoClient(marketdata.GLOBAL, WithBaseURL(perpBaseURL))
 
-	err := c.SubscribeToTrades(func(_ CryptoTrade) {})
-	assert.Equal(t, ErrSubscriptionChangeBeforeConnect, err)
-	err = c.SubscribeToQuotes(func(_ CryptoQuote) {})
-	assert.Equal(t, ErrSubscriptionChangeBeforeConnect, err)
-	err = c.SubscribeToBars(func(_ CryptoBar) {})
-	assert.Equal(t, ErrSubscriptionChangeBeforeConnect, err)
-	err = c.SubscribeToUpdatedBars(func(_ CryptoBar) {})
-	assert.Equal(t, ErrSubscriptionChangeBeforeConnect, err)
-	err = c.SubscribeToDailyBars(func(_ CryptoBar) {})
-	assert.Equal(t, ErrSubscriptionChangeBeforeConnect, err)
-	err = c.SubscribeToOrderbooks(func(_ CryptoOrderbook) {})
-	assert.Equal(t, ErrSubscriptionChangeBeforeConnect, err)
-	err = c.SubscribeToPerpPricing(func(_ CryptoPerpPricing) {})
-	assert.Equal(t, ErrSubscriptionChangeBeforeConnect, err)
-	err = c.UnsubscribeFromTrades()
-	assert.Equal(t, ErrSubscriptionChangeBeforeConnect, err)
-	err = c.UnsubscribeFromQuotes()
-	assert.Equal(t, ErrSubscriptionChangeBeforeConnect, err)
-	err = c.UnsubscribeFromBars()
-	assert.Equal(t, ErrSubscriptionChangeBeforeConnect, err)
-	err = c.UnsubscribeFromUpdatedBars()
-	assert.Equal(t, ErrSubscriptionChangeBeforeConnect, err)
-	err = c.UnsubscribeFromDailyBars()
-	assert.Equal(t, ErrSubscriptionChangeBeforeConnect, err)
-	err = c.UnsubscribeFromOrderbooks()
-	assert.Equal(t, ErrSubscriptionChangeBeforeConnect, err)
-	err = c.UnsubscribeFromPerpPricing()
+	ctx := context.Background()
+	err := c.SubscribeToTrades(ctx, func(_ CryptoTrade) {})
+	assert.Equal(t, ErrSubscriptionChangeBeforeConnect, err)
+	err = c.SubscribeToQuotes(ctx, func(_ CryptoQuote) {})
+	assert.Equal(t, ErrSubscriptionChangeBeforeConnect, err)
+	err = c.SubscribeToBars(ctx, func(_ CryptoBar) {})
+	assert.Equal(t, ErrSubscriptionChangeBeforeConnect, err)
+	err = c.SubscribeToUpdatedBars(ctx, func(_ CryptoBar) {})
+	assert.Equal(t, ErrSubscriptionChangeBeforeConnect, err)
+	err = c.SubscribeToDailyBars(ctx, func(_ CryptoBar) {})
+	assert.Equal(t, ErrSubscriptionChangeBeforeConnect, err)
+	err = c.SubscribeToOrderbooks(ctx, func(_ CryptoOrderbook) {})
+	assert.Equal(t, ErrSubscriptionChangeBeforeConnect, err)
+	err = c.SubscribeToPerpPricing(ctx, func(_ CryptoPerpPricing) {})
+	assert.Equal(t, ErrSubscriptionChangeBeforeConnect, err)
+	err = c.UnsubscribeFromTrades(ctx)
+	assert.Equal(t, ErrSubscriptionChangeBeforeConnect, err)
+	err = c.UnsubscribeFromQuotes(ctx)
+	assert.Equal(t, ErrSubscriptionChangeBeforeConnect, err)
+	err = c.UnsubscribeFromBars(ctx)
+	assert.Equal(t, ErrSubscriptionChangeBeforeConnect, err)
+	err = c.UnsubscribeFromUpdatedBars(ctx)
+	assert.Equal(t, ErrSubscriptionChangeBeforeConnect, err)
+	err = c.UnsubscribeFromDailyBars(ctx)
+	assert.Equal(t, ErrSubscriptionChangeBeforeConnect, err)
+	err = c.UnsubscribeFromOrderbooks(ctx)
+	assert.Equal(t, ErrSubscriptionChangeBeforeConnect, err)
+	err = c.UnsubscribeFromPerpPricing(ctx)
 	assert.Equal(t, ErrSubscriptionChangeBeforeConnect, err)
 }
 
@@ -1795,12 +1690,12 @@
 
 	checkInitialMessagesSentByClient(t, connection, "my_key", "my_secret", c.sub)
 	subErrCh := make(chan error, 1)
-	subFunc := func() {
-		subErrCh <- c.SubscribeToTrades(func(_ CryptoTrade) {}, "BTC-PERP")
+	subFunc := func(ctx context.Context) {
+		subErrCh <- c.SubscribeToTrades(ctx, func(_ CryptoTrade) {}, "BTC-PERP")
 	}
 
 	// calling Subscribe
-	go subFunc()
+	go subFunc(ctx)
 	// making sure Subscribe got called
 	subMsg := expectWrite(t, connection)
 	require.Equal(t, "subscribe", subMsg["action"])
@@ -1813,7 +1708,7 @@
 	require.ErrorIs(t, err, ErrSubscriptionChangeInterrupted)
 
 	// Subscribing after the client has terminated results in an error
-	err = c.SubscribeToQuotes(func(_ CryptoQuote) {}, "BTC-PERP")
+	err = c.SubscribeToQuotes(ctx, func(_ CryptoQuote) {}, "BTC-PERP")
 	require.Error(t, err)
 	require.ErrorIs(t, err, ErrSubscriptionChangeAfterTerminated)
 }
@@ -1840,10 +1735,10 @@
 
 	// attempting sub change
 	subRes := make(chan error)
-	subFunc := func() {
-		subRes <- c.SubscribeToTrades(func(_ CryptoTrade) {}, "BTC-PERP")
-	}
-	go subFunc()
+	subFunc := func(ctx context.Context) {
+		subRes <- c.SubscribeToTrades(ctx, func(_ CryptoTrade) {}, "BTC-PERP")
+	}
+	go subFunc(ctx)
 	// wait for message to be written
 	subMsg := expectWrite(t, connection)
 	require.Equal(t, "subscribe", subMsg["action"])
@@ -1864,7 +1759,7 @@
 	require.ErrorIs(t, err, ErrSymbolLimitExceeded)
 
 	// attempting another sub change
-	go subFunc()
+	go subFunc(ctx)
 	// wait for message to be written
 	subMsg = expectWrite(t, connection)
 	require.Equal(t, "subscribe", subMsg["action"])
@@ -1885,7 +1780,7 @@
 	require.ErrorIs(t, err, ErrSlowClient)
 
 	// attempting another sub change
-	go subFunc()
+	go subFunc(ctx)
 	// wait for message to be written
 	subMsg = expectWrite(t, connection)
 	require.Equal(t, "subscribe", subMsg["action"])
