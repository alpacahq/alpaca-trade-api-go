package stream

import (
	"time"

	"github.com/alpacahq/alpaca-trade-api-go/v3/marketdata"
)

//go:generate go install github.com/mailru/easyjson/...@v0.7.7
//go:generate easyjson -all -snake_case $GOFILE

// Trade is a stock trade that happened on the market
type Trade struct {
	ID         int64
	Symbol     string
	Exchange   string
	Price      float64
	Size       uint32
	Timestamp  time.Time
	Conditions []string
	Tape       string

	internal tradeInternal
}

type tradeInternal struct {
	ReceivedAt time.Time
}

// Internal contains internal fields. There aren't any behavioural or backward compatibility
// promises for them: they can be empty or removed in the future. You should not use them at all.
func (t Trade) Internal() tradeInternal { //nolint:revive // We intentionally return an unexported struct here
	return t.internal
}

// Quote is a stock quote from the market
type Quote struct {
	Symbol      string
	BidExchange string
	BidPrice    float64
	BidSize     uint32
	AskExchange string
	AskPrice    float64
	AskSize     uint32
	Timestamp   time.Time
	Conditions  []string
	Tape        string

	internal quoteInternal
}

type quoteInternal struct {
	ReceivedAt time.Time
}

// Internal contains internal fields. There aren't any behavioural or backward compatibility
// promises for them: they can be empty or removed in the future. You should not use them at all.
func (q Quote) Internal() quoteInternal { //nolint:revive // We intentionally return an unexported struct here
	return q.internal
}

// Bar is an aggregate of trades
type Bar struct {
	Symbol     string
	Open       float64
	High       float64
	Low        float64
	Close      float64
	Volume     uint64
	Timestamp  time.Time
	TradeCount uint64
	VWAP       float64
}

// TradingStatus is a halt or resume status for a security
type TradingStatus struct {
	Symbol     string
	StatusCode string
	StatusMsg  string
	ReasonCode string
	ReasonMsg  string
	Timestamp  time.Time
	Tape       string
}

// LULD is a Limit Up Limit Down message
type LULD struct {
	Symbol         string
	LimitUpPrice   float64
	LimitDownPrice float64
	Indicator      string
	Timestamp      time.Time
	Tape           string
}

type TradeCancelError struct {
	Symbol            string
	ID                int64
	Exchange          string
	Price             float64
	Size              uint32
	CancelErrorAction string
	Tape              string
	Timestamp         time.Time
}

type TradeCorrection struct {
	Symbol              string
	Exchange            string
	OriginalID          int64
	OriginalPrice       float64
	OriginalSize        uint32
	OriginalConditions  []string
	CorrectedID         int64
	CorrectedPrice      float64
	CorrectedSize       uint32
	CorrectedConditions []string
	Tape                string
	Timestamp           time.Time
}

type CryptoTrade struct {
	ID        int64
	Symbol    string
	Exchange  string
	Price     float64
	Size      float64
	Timestamp time.Time
	TakerSide marketdata.TakerSide
}

type CryptoQuote struct {
	Symbol    string
	Exchange  string
	BidPrice  float64
	BidSize   float64
	AskPrice  float64
	AskSize   float64
	Timestamp time.Time
}

type CryptoBar struct {
	Symbol     string
	Exchange   string
	Open       float64
	High       float64
	Low        float64
	Close      float64
	Volume     float64
	Timestamp  time.Time
	TradeCount uint64
	VWAP       float64
}

type CryptoOrderbook struct {
	Symbol    string
	Exchange  string
	Timestamp time.Time
	Bids      []CryptoOrderbookEntry
	Asks      []CryptoOrderbookEntry
	Reset     bool
}

type CryptoOrderbookEntry struct {
	Price float64
	Size  float64
}

<<<<<<< HEAD
=======
type (
	CryptoPerpTrade     CryptoTrade
	CryptoPerpQuote     CryptoQuote
	CryptoPerpBar       CryptoBar
	CryptoPerpOrderbook CryptoOrderbook
)

>>>>>>> 4e5104f7
// OptionTrade is an option trade that happened on the market
type OptionTrade struct {
	Symbol    string
	Exchange  string
	Price     float64
	Size      uint32
	Timestamp time.Time
	Condition string
}

// OptionQuote is an option quote from the market
type OptionQuote struct {
	Symbol      string
	BidExchange string
	BidPrice    float64
	BidSize     uint32
	AskExchange string
	AskPrice    float64
	AskSize     uint32
	Timestamp   time.Time
	Condition   string
}

type News struct {
	ID        int
	Author    string
	CreatedAt time.Time
	UpdatedAt time.Time
	Headline  string
	Summary   string
	Content   string
	URL       string
	Symbols   []string
}

// errorMessage is an error received from the server
type errorMessage struct { //nolint:errname // Not an actual error.
	msg  string
	code int
}

func (e errorMessage) Error() string {
	// NOTE: these special cases exist because the error message
	// used to be different from the one sent by the server
	switch e.code {
	case 402:
		return "invalid credentials"
	case 410:
		return "subscription change invalid for feed"
	}

	return e.msg
}

type CryptoPerpPricing struct {
	Symbol          string
	Timestamp       time.Time
	Exchange        string
	IndexPrice      float64
	MarkPrice       float64
	FundingRate     float64
	OpenInterest    float64
	NextFundingTime time.Time
}<|MERGE_RESOLUTION|>--- conflicted
+++ resolved
@@ -166,16 +166,6 @@
 	Size  float64
 }
 
-<<<<<<< HEAD
-=======
-type (
-	CryptoPerpTrade     CryptoTrade
-	CryptoPerpQuote     CryptoQuote
-	CryptoPerpBar       CryptoBar
-	CryptoPerpOrderbook CryptoOrderbook
-)
-
->>>>>>> 4e5104f7
 // OptionTrade is an option trade that happened on the market
 type OptionTrade struct {
 	Symbol    string
